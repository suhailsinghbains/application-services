--- conflicted
+++ resolved
@@ -12,16 +12,10 @@
 failure_derive = "0.1.5"
 hex="0.3"
 openssl = "0.10"
-<<<<<<< HEAD
-lazy_static = "1.2"
-sql-support = {path = "../../support/sql"}
-push-errors = {path = "../error"}
-=======
 rusqlite = "0.16.0"
 serde = { version = "1.0.85", features = ["derive"] }
 serde_json = "1.0.37"
 sql-support = { path = "../../support/sql" }
 
 [dev-dependencies]
-env_logger = "0.5.13"
->>>>>>> bf5aedc6
+env_logger = "0.5.13"